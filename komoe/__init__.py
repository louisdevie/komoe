"""A static site generator"""

from .version import Version as _v

<<<<<<< HEAD
__version__ = _v(0, 4, 0)

__DEBUG = False
=======
__version__ = _v(0, 3, 2)
>>>>>>> c86b014b
<|MERGE_RESOLUTION|>--- conflicted
+++ resolved
@@ -2,10 +2,4 @@
 
 from .version import Version as _v
 
-<<<<<<< HEAD
-__version__ = _v(0, 4, 0)
-
-__DEBUG = False
-=======
-__version__ = _v(0, 3, 2)
->>>>>>> c86b014b
+__version__ = _v(0, 4, 0)